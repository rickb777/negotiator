--- conflicted
+++ resolved
@@ -1,15 +1,9 @@
 language: go
-
 go:
   - "1.15"
 
-<<<<<<< HEAD
-script:
-  - go test -v ./...
-=======
 install:
   - go mod download
 
 script:
-  - go test -v .
->>>>>>> 519011e2
+  - go test -v ./...