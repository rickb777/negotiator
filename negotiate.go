--- conflicted
+++ resolved
@@ -79,7 +79,7 @@
 // Otherwise, standard content negotiation kicks in.
 //
 // A request without any Accept header field implies that the user agent
-// will Accept any media type in response.
+// will accept any media type in response.
 //
 // If the header field is present in a request and none of the available
 // representations for the response have a media type that is listed as
@@ -100,11 +100,10 @@
 		}
 	}
 
-<<<<<<< HEAD
-	if len(processors) > 0 {
+	if len(n.processors) > 0 {
 		acceptHeader := req.Header.Get("Accept")
 		if acceptHeader == "" {
-			return processors[0].Process(w, req, dataModel, context...)
+			return n.processors[0].Process(w, req, dataModel, context...)
 		}
 
 		for _, mr := range accept.ParseAcceptHeader(acceptHeader) {
@@ -113,31 +112,11 @@
 			}
 
 			if mr.Type == "*" && mr.Subtype == "*" {
-				return processors[0].Process(w, req, dataModel, context...)
-			}
-
-			for _, processor := range processors {
-				if processor.CanProcess(mr.Value()) {
-=======
-	accept := Accept(req.Header.Get("Accept"))
-
-	if len(n.processors) > 0 {
-		if accept == "" {
-			return n.processors[0].Process(w, req, dataModel, context...)
-		}
-
-		for _, mr := range accept.Parse().Values() {
-			if len(mr) == 0 {
-				continue
-			}
-
-			if strings.EqualFold(mr, "*/*") {
 				return n.processors[0].Process(w, req, dataModel, context...)
 			}
 
 			for _, processor := range n.processors {
-				if processor.CanProcess(mr) {
->>>>>>> 519011e2
+				if processor.CanProcess(mr.Value()) {
 					return processor.Process(w, req, dataModel, context...)
 				}
 			}
